--- conflicted
+++ resolved
@@ -133,13 +133,8 @@
     public static let OP_MUL: OpCodeProtocol = OpExample() // Disabled opcode. If executed, transaction is invalid.
     public static let OP_DIV: OpCodeProtocol = OpExample() // Disabled opcode. If executed, transaction is invalid.
     public static let OP_MOD: OpCodeProtocol = OpExample() // Disabled opcode. If executed, transaction is invalid.
-<<<<<<< HEAD
-    public static let OP_LSHIFT: OpCodeProtocol = OpExample() // Disabled opcode. If executed, transaction is invalid.
+    public static let OP_LSHIFT: OpCodeProtocol = OpLShift() // Disabled opcode. If executed, transaction is invalid.
     public static let OP_RSHIFT: OpCodeProtocol = OpRShift() // Disabled opcode. If executed, transaction is invalid.
-=======
-    public static let OP_LSHIFT: OpCodeProtocol = OpLShift() // Disabled opcode. If executed, transaction is invalid.
-    public static let OP_RSHIFT: OpCodeProtocol = OpExample() // Disabled opcode. If executed, transaction is invalid.
->>>>>>> 2d9b8362
 
     public static let OP_BOOLAND: OpCodeProtocol = OpExample()
     public static let OP_BOOLOR: OpCodeProtocol = OpExample()
